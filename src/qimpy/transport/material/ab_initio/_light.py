--- conflicted
+++ resolved
@@ -144,21 +144,12 @@
             prefac = torch.sqrt(torch.sqrt(torch.pi / (8 * smearing**2)))
             exp_factor = -1.0 / (smearing**2)
             Nk, Nb = ab_initio.E.shape
-<<<<<<< HEAD
             dE = ab_initio.E[None, None, ..., None] - ab_initio.E[None, None, :, None, :]
             plus = prefac * amp_mat * torch.exp(
                 exp_factor * ((dE + omega[..., None, None, None]) ** 2)
             )
             minus = prefac * amp_mat * torch.exp(
                 exp_factor * ((dE - omega[..., None, None, None]) ** 2)
-=======
-            dE = ab_initio.E.reshape([1, 1, Nk, Nb, 1]) - ab_initio.E.reshape([1, 1, Nk, 1, Nb])
-            plus = prefac * amp_mat * torch.exp(
-                exp_factor * ((dE + omega[:, :, None, None, None]) ** 2)
-            )
-            minus = prefac * amp_mat * torch.exp(
-                exp_factor * ((dE - omega[:, :, None, None, None]) ** 2)
->>>>>>> 17ec56aa
             )
             plus_deg = plus.swapaxes(-2, -1).conj()
             minus_deg = minus.swapaxes(-2, -1).conj()
@@ -182,11 +173,7 @@
         if self.coherent:
             omega = self.omega[patch_id]
             prefac = -0.5j * torch.exp(-1j * omega * t) * prefac  # Louiville, symmetrization
-<<<<<<< HEAD
             interaction = prefac[..., None, None, None] * self.amp_mat[patch_id][None, None]
-=======
-            interaction = prefac[:, :, None, None, None] * self.amp_mat[patch_id][None, None, ...]
->>>>>>> 17ec56aa
             return (interaction - interaction.swapaxes(-2, -1).conj()) @ rho
         else:
             prefac = 0.5 * prefac**2
