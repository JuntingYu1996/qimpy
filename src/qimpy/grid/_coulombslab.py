from __future__ import annotations

import numpy as np
import torch

<<<<<<< HEAD
from qimpy import grid
=======
>>>>>>> 86ccb369
from . import Grid, FieldH


class Coulomb_Slab:
    def __init__(self, grid: Grid, n_ions: int, iDir: int) -> None:
        self.iDir = iDir
        self.grid = grid
        self.update_lattice_dependent(n_ions)

    def update_lattice_dependent(self, n_ions: int) -> None:
        grid = self.grid
        iDir = self.iDir

        Rsq = (self.grid.lattice.Rbasis).square().sum(dim=0)
        hlfL = torch.sqrt(Rsq[self.iDir]) / 2
        iG = grid.get_mesh("H").to(torch.double)
        Gi = iG @ grid.lattice.Gbasis.T
        Gsqi = Gi.square()
        Gsq = Gsqi.sum(dim=-1)
        Gplane = torch.sqrt(Gsq - Gsqi[..., iDir])
        Gperp = Gi[..., iDir]
        self._kernel = torch.where(
            Gsq == 0.0,
            -0.5 * hlfL**2,
            (4 * np.pi)
            * (1 - torch.exp(-Gplane * hlfL) * torch.cos(np.pi * Gperp))
            / Gsq,
        )

    def __call__(self, rho: FieldH, correct_G0_width: bool = False) -> FieldH:
        """Apply coulomb operator on charge density `rho`.
        If correct_G0_width = True, rho is a point charge distribution
        widened by `ion_width` and needs a corresponding G=0 correction.
        """
        assert self.grid is rho.grid
        result = FieldH(self.grid, data=(self._kernel * rho.data))
        return result

    def ewald(self) -> None:
        pass

<<<<<<< HEAD
    def stress(self, rho1: FieldH, rho2: FieldH) -> torch.Tensor:
        Rsq = (self.grid.lattice.Rbasis).square().sum(dim=0)
        hlfL = torch.sqrt(Rsq[self.iDir]) / 2

        G = grid.get_mesh("H").to(torch.double) @ grid.lattice.Gbasis.T
        G = G.permute(3, 0, 1, 2)  # Bringing cartesian coordinate to first axis
        Gplane = G
        Gplane[self.iDir, ...] = 0  # Set perpendicular direction elements to zero
        Gplaneabs = (Gplane.square().sum(dim=0)).sqrt()
        Gperp = G[self.iDir, ...]

        Gsq = G.square().sum(dim=0)

        stress_kernel_plane_1 = torch.where(
            Gsq == 0.0,
            0.0,
            (8 * np.pi)
            * (1 - torch.exp(-Gplaneabs * hlfL) * torch.cos(Gperp * hlfL))
            / (Gsq * Gsq)
            * Gplane[None]
            * Gplane[:, None],
        )
        stress_kernel_plane_2 = torch.where(
            Gsq == 0.0,
            0.0,
            (4 * np.pi)
            * (-torch.exp(-Gplaneabs * hlfL) * torch.cos(Gperp * hlfL))
            * hlfL
            / (Gsq * Gplaneabs)
            * Gplane[None]
            * Gplane[:, None],
        )
        stress_kernel = stress_kernel_plane_1 + stress_kernel_plane_2
        stress_kernel[self.iDir, self.iDir, ...] = (
            8
            * torch.pi
            / (Gsq * Gsq)
            * (1 - torch.exp(-Gplaneabs * hlfL))
            * Gperp
            * Gperp
            + 4
            * torch.pi
            / Gsq
            * torch.exp(-Gplaneabs * hlfL)
            * torch.cos(Gperp * hlfL)
            * Gplaneabs
            * hlfL
        )

        stress_rho2 = FieldH(self.grid, data=(stress_kernel * rho2.data))

        return rho1 ^ stress_rho2
=======
    def stress(self) -> None:
        pass
>>>>>>> 86ccb369
<|MERGE_RESOLUTION|>--- conflicted
+++ resolved
@@ -3,10 +3,6 @@
 import numpy as np
 import torch
 
-<<<<<<< HEAD
-from qimpy import grid
-=======
->>>>>>> 86ccb369
 from . import Grid, FieldH
 
 
@@ -21,7 +17,7 @@
         iDir = self.iDir
 
         Rsq = (self.grid.lattice.Rbasis).square().sum(dim=0)
-        hlfL = torch.sqrt(Rsq[self.iDir]) / 2
+        hlfL = torch.sqrt(Rsq[self.iDir])
         iG = grid.get_mesh("H").to(torch.double)
         Gi = iG @ grid.lattice.Gbasis.T
         Gsqi = Gi.square()
@@ -48,60 +44,5 @@
     def ewald(self) -> None:
         pass
 
-<<<<<<< HEAD
-    def stress(self, rho1: FieldH, rho2: FieldH) -> torch.Tensor:
-        Rsq = (self.grid.lattice.Rbasis).square().sum(dim=0)
-        hlfL = torch.sqrt(Rsq[self.iDir]) / 2
-
-        G = grid.get_mesh("H").to(torch.double) @ grid.lattice.Gbasis.T
-        G = G.permute(3, 0, 1, 2)  # Bringing cartesian coordinate to first axis
-        Gplane = G
-        Gplane[self.iDir, ...] = 0  # Set perpendicular direction elements to zero
-        Gplaneabs = (Gplane.square().sum(dim=0)).sqrt()
-        Gperp = G[self.iDir, ...]
-
-        Gsq = G.square().sum(dim=0)
-
-        stress_kernel_plane_1 = torch.where(
-            Gsq == 0.0,
-            0.0,
-            (8 * np.pi)
-            * (1 - torch.exp(-Gplaneabs * hlfL) * torch.cos(Gperp * hlfL))
-            / (Gsq * Gsq)
-            * Gplane[None]
-            * Gplane[:, None],
-        )
-        stress_kernel_plane_2 = torch.where(
-            Gsq == 0.0,
-            0.0,
-            (4 * np.pi)
-            * (-torch.exp(-Gplaneabs * hlfL) * torch.cos(Gperp * hlfL))
-            * hlfL
-            / (Gsq * Gplaneabs)
-            * Gplane[None]
-            * Gplane[:, None],
-        )
-        stress_kernel = stress_kernel_plane_1 + stress_kernel_plane_2
-        stress_kernel[self.iDir, self.iDir, ...] = (
-            8
-            * torch.pi
-            / (Gsq * Gsq)
-            * (1 - torch.exp(-Gplaneabs * hlfL))
-            * Gperp
-            * Gperp
-            + 4
-            * torch.pi
-            / Gsq
-            * torch.exp(-Gplaneabs * hlfL)
-            * torch.cos(Gperp * hlfL)
-            * Gplaneabs
-            * hlfL
-        )
-
-        stress_rho2 = FieldH(self.grid, data=(stress_kernel * rho2.data))
-
-        return rho1 ^ stress_rho2
-=======
     def stress(self) -> None:
-        pass
->>>>>>> 86ccb369
+        pass